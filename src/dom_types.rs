--- conflicted
+++ resolved
@@ -404,6 +404,7 @@
                     if item.is_empty() {
                         None
                     } else {
+                        #[allow(clippy::useless_asref)]
                         Some(item.as_ref())
                     }
                 })
@@ -661,18 +662,7 @@
     }
 }
 
-<<<<<<< HEAD
 impl<Ms> View<Ms> for El<Ms> {
-=======
-impl<Ms: 'static, OtherMs: 'static> MessageMapper<Ms, OtherMs> for Vec<Node<Ms>> {
-    type SelfWithOtherMs = Vec<Node<OtherMs>>;
-    fn map_message(self, f: fn(Ms) -> OtherMs) -> Vec<Node<OtherMs>> {
-        self.into_iter().map(|node| node.map_message(f)).collect()
-    }
-}
-
-impl<Ms> ElContainer<Ms> for El<Ms> {
->>>>>>> d82d7322
     fn els(self) -> Vec<Node<Ms>> {
         vec![Node::Element(self)]
     }
@@ -710,11 +700,7 @@
 }
 
 impl Text {
-<<<<<<< HEAD
-    pub const fn new(text: String) -> Self {
-=======
     pub fn new(text: impl Into<Cow<'static, str>>) -> Self {
->>>>>>> d82d7322
         Self {
             text: text.into(),
             node_ws: None,
@@ -733,7 +719,6 @@
 }
 
 impl<Ms> Node<Ms> {
-<<<<<<< HEAD
     fn is_text(&self) -> bool {
         if let Node::Text(_) = self {
             true
@@ -742,12 +727,8 @@
         }
     }
 
-    pub fn new_text(text: &impl ToString) -> Self {
-        Node::Text(Text::new(text.to_string()))
-=======
     pub fn new_text(text: impl Into<Cow<'static, str>>) -> Self {
         Node::Text(Text::new(text))
->>>>>>> d82d7322
     }
 
     /// See `El::from_markdown`
@@ -1045,7 +1026,7 @@
                 }
                 *v += name.as_ref();
             })
-            .or_insert(name.into());
+            .or_insert(name);
         self
     }
 
@@ -1073,23 +1054,9 @@
 
     /// Replace the element's text.
     /// Removes all text nodes from element, then adds the new one.
-<<<<<<< HEAD
-    pub fn replace_text(mut self, text: &str) -> Self {
+    pub fn replace_text(mut self, text: impl Into<Cow<'static, str>>) -> Self {
         self.children.retain(|node| !node.is_text());
-        self.children.push(Node::Text(Text::new(text.into())));
-=======
-    pub fn replace_text(mut self, text: impl Into<Cow<'static, str>>) -> Self {
-        let mut non_text_children = Vec::new();
-        for child in self.children.into_iter() {
-            match child {
-                Node::Text(_) => (),
-                _ => non_text_children.push(child),
-            }
-        }
-        self.children = non_text_children;
-
-        self.children.push(Node::Text(Text::new(text)));
->>>>>>> d82d7322
+        self.children.push(Node::new_text(text));
         self
     }
 
@@ -1098,7 +1065,7 @@
         self.children
             .iter()
             .filter_map(|child| match child {
-                Node::Text(text_node) => Some(text_node.text.as_str()),
+                Node::Text(text_node) => Some(text_node.text.to_string()),
                 _ => None,
             })
             .collect()
