--- conflicted
+++ resolved
@@ -93,16 +93,6 @@
     use wasm_bindgen_test::wasm_bindgen_test_configure;
     wasm_bindgen_test_configure!(run_in_browser);
 
-<<<<<<< HEAD
-//    use wasm_bindgen::JsCast;
-    use wasm_bindgen_test::*;
-    //    use super::*;
-
-    use crate as seed; // required for macros to work.
-    use crate::prelude::*;
-
-    use crate::{div};
-=======
     use wasm_bindgen::JsCast;
     use wasm_bindgen_test::*;
 
@@ -112,7 +102,6 @@
         dom_types::{El, UpdateEl},
         vdom::Update,
     };
->>>>>>> cdfc46ea
 
     #[derive(Clone)]
     enum Msg {
